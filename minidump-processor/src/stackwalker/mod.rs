// Copyright 2015 Ted Mielczarek. See the COPYRIGHT
// file at the top-level directory of this distribution.

//! Unwind stack frames for a thread.

mod amd64;
mod arm;
mod arm64;
mod arm64_old;
mod mips;
mod unwind;
mod x86;

use crate::process_state::*;
use crate::{FrameWalker, SymbolProvider, SystemInfo};
use minidump::*;
use scroll::ctx::{SizeWith, TryFromCtx};
use tracing::trace;

use self::unwind::Unwind;
use std::collections::HashSet;
use std::convert::TryFrom;

struct CfiStackWalker<'a, C: CpuContext> {
    instruction: u64,
    has_grand_callee: bool,
    grand_callee_parameter_size: u32,

    callee_ctx: &'a C,
    callee_validity: &'a MinidumpContextValidity,

    caller_ctx: C,
    caller_validity: HashSet<&'static str>,

    stack_memory: &'a MinidumpMemory<'a>,
    endianness: scroll::Endian,
}

impl<'a, C> FrameWalker for CfiStackWalker<'a, C>
where
    C: CpuContext,
    C::Register: TryFrom<u64>,
    u64: TryFrom<C::Register>,
    C::Register: TryFromCtx<'a, Endian, [u8], Error = scroll::Error> + SizeWith<Endian>,
{
    fn get_instruction(&self) -> u64 {
        self.instruction
    }
    fn has_grand_callee(&self) -> bool {
        self.has_grand_callee
    }
    fn get_grand_callee_parameter_size(&self) -> u32 {
        self.grand_callee_parameter_size
    }
    fn get_register_at_address(&self, address: u64) -> Option<u64> {
        let result: Option<C::Register> = if self.endianness == scroll::LE {
            self.stack_memory.get_memory_at_address(address)
        } else {
            self.stack_memory.get_memory_at_address_be(address)
        };
        result.and_then(|val| u64::try_from(val).ok())
    }
    fn get_callee_register(&self, name: &str) -> Option<u64> {
        self.callee_ctx
            .get_register(name, self.callee_validity)
            .and_then(|val| u64::try_from(val).ok())
    }
    fn set_caller_register(&mut self, name: &str, val: u64) -> Option<()> {
        let memoized = self.caller_ctx.memoize_register(name)?;
        let val = C::Register::try_from(val).ok()?;
        self.caller_validity.insert(memoized);
        self.caller_ctx.set_register(name, val)
    }
    fn clear_caller_register(&mut self, name: &str) {
        self.caller_validity.remove(name);
    }
    fn set_cfa(&mut self, val: u64) -> Option<()> {
        // NOTE: some things have alluded to architectures where this isn't
        // how the CFA should be handled, but we apparently don't support them yet?
        let stack_pointer_reg = self.caller_ctx.stack_pointer_register_name();
        let val = C::Register::try_from(val).ok()?;
        self.caller_validity.insert(stack_pointer_reg);
        self.caller_ctx.set_register(stack_pointer_reg, val)
    }
    fn set_ra(&mut self, val: u64) -> Option<()> {
        let instruction_pointer_reg = self.caller_ctx.instruction_pointer_register_name();
        let val = C::Register::try_from(val).ok()?;
        self.caller_validity.insert(instruction_pointer_reg);
        self.caller_ctx.set_register(instruction_pointer_reg, val)
    }
}

async fn get_caller_frame<P>(
    callee_frame: &StackFrame,
    grand_callee_frame: Option<&StackFrame>,
    stack_memory: Option<&MinidumpMemory<'_>>,
    modules: &MinidumpModuleList,
    system_info: &SystemInfo,
    symbol_provider: &P,
) -> Option<StackFrame>
where
    P: SymbolProvider + Sync,
{
    match callee_frame.context.raw {
        /*
        MinidumpRawContext::PPC(ctx) => ctx.get_caller_frame(stack_memory),
        MinidumpRawContext::PPC64(ctx) => ctx.get_caller_frame(stack_memory),
        MinidumpRawContext::SPARC(ctx) => ctx.get_caller_frame(stack_memory),
         */
        MinidumpRawContext::Arm(ref ctx) => {
            ctx.get_caller_frame(
                callee_frame,
                grand_callee_frame,
                stack_memory,
                modules,
                system_info,
                symbol_provider,
            )
            .await
        }
        MinidumpRawContext::Arm64(ref ctx) => {
            ctx.get_caller_frame(
                callee_frame,
                grand_callee_frame,
                stack_memory,
                modules,
                system_info,
                symbol_provider,
            )
            .await
        }
        MinidumpRawContext::OldArm64(ref ctx) => {
            ctx.get_caller_frame(
                callee_frame,
                grand_callee_frame,
                stack_memory,
                modules,
                system_info,
                symbol_provider,
            )
            .await
        }
        MinidumpRawContext::Amd64(ref ctx) => {
            ctx.get_caller_frame(
                callee_frame,
                grand_callee_frame,
                stack_memory,
                modules,
                system_info,
                symbol_provider,
            )
            .await
        }
        MinidumpRawContext::X86(ref ctx) => {
            ctx.get_caller_frame(
                callee_frame,
                grand_callee_frame,
                stack_memory,
                modules,
                system_info,
                symbol_provider,
            )
            .await
        }
        MinidumpRawContext::Mips(ref ctx) => {
            ctx.get_caller_frame(
                callee_frame,
                grand_callee_frame,
                stack_memory,
                modules,
                system_info,
                symbol_provider,
            )
            .await
        }
        _ => None,
    }
}

async fn fill_source_line_info<P>(
    frame: &mut StackFrame,
    modules: &MinidumpModuleList,
    symbol_provider: &P,
) where
    P: SymbolProvider + Sync,
{
    // Find the module whose address range covers this frame's instruction.
    if let Some(module) = modules.module_at_address(frame.instruction) {
        // FIXME: this shouldn't need to clone, we should be able to use
        // the same lifetime as the module list that's passed in.
        frame.module = Some(module.clone());

        // This is best effort, so ignore any errors.
        let _ = symbol_provider.fill_symbol(module, frame).await;
    }
}

#[tracing::instrument(name = "unwind", level = "trace", skip_all, fields(tid = thread_id, name = thread_name.unwrap_or("")))]
pub async fn walk_stack<P>(
    thread_id: u32,
    thread_name: Option<&str>,
    maybe_context: &Option<&MinidumpContext>,
    stack_memory: Option<&MinidumpMemory<'_>>,
    modules: &MinidumpModuleList,
    system_info: &SystemInfo,
    symbol_provider: &P,
) -> CallStack
where
    P: SymbolProvider + Sync,
{
    // Begin with the context frame, and keep getting callers until there are
    // no more.
    let mut frames = vec![];
    let mut info = CallStackInfo::Ok;
    if let Some(context) = *maybe_context {
        trace!(
            "starting stack unwind of thread {} {}",
            thread_id,
            thread_name.unwrap_or("")
        );
        let ctx = context.clone();
        let mut maybe_frame = Some(StackFrame::from_context(ctx, FrameTrust::Context));
        while let Some(mut frame) = maybe_frame {
            fill_source_line_info(&mut frame, modules, symbol_provider).await;
<<<<<<< HEAD
            match frame.function_name.as_ref() {
                Some(name) => trace!("unwind: unwinding {}", name),
                None => trace!("unwind: unwinding 0x{:016x}", frame.instruction),
            }
=======
            trace!(
                "unwinding {}",
                frame
                    .function_name
                    .clone()
                    .unwrap_or_else(|| format!("0x{:08x}", frame.instruction))
            );
>>>>>>> e0f8b5a7
            frames.push(frame);
            let callee_frame = &frames.last().unwrap();
            let grand_callee_frame = frames.len().checked_sub(2).and_then(|idx| frames.get(idx));
            maybe_frame = get_caller_frame(
                callee_frame,
                grand_callee_frame,
                stack_memory,
                modules,
                system_info,
                symbol_provider,
            )
            .await;
        }
        trace!(
            "finished stack unwind of thread {} {}\n",
            thread_id,
            thread_name.unwrap_or("")
        );
    } else {
        info = CallStackInfo::MissingContext;
    }

    CallStack {
        frames,
        info,
        thread_id: 0,
        thread_name: None,
        last_error_value: None,
    }
}

/// Checks if we can dismiss the validity of an instruction based on our symbols,
/// to refine the quality of each unwinder's instruction_seems_valid implementation.
async fn instruction_seems_valid_by_symbols<P>(
    instruction: u64,
    modules: &MinidumpModuleList,
    symbol_provider: &P,
) -> bool
where
    P: SymbolProvider + Sync,
{
    // Our input is a candidate return address, but we *really* want to validate the address
    // of the call instruction *before* the return address. In theory this symbol-based
    // analysis shouldn't *care* whether we're looking at the call or the instruction
    // after it, but there is one corner case where the return address can be invalid
    // but the instruction before it isn't: noreturn.
    //
    // If the *callee* is noreturn, then the caller has no obligation to have any instructions
    // after the call! So e.g. on x86 if you CALL a noreturn function, the return address
    // that's implicitly pushed *could* be one-past-the-end of the "function".
    //
    // This has been observed in practice with `+[NSThread exit]`!
    //
    // We don't otherwise need the instruction pointer to be terribly precise, so
    // subtracting 1 from the address should be sufficient to handle this corner case.
    let instruction = instruction.saturating_sub(1);

    // NULL pointer is definitely not valid
    if instruction == 0 {
        return false;
    }

    if let Some(module) = modules.module_at_address(instruction as u64) {
        // Create a dummy frame symbolizing implementation to feed into
        // our symbol provider with the address we're interested in. If
        // it tries to set a non-empty function name, then we can reasonably
        // assume the instruction address is valid.
        use crate::FrameSymbolizer;

        struct DummyFrame {
            instruction: u64,
            has_name: bool,
        }
        impl FrameSymbolizer for DummyFrame {
            fn get_instruction(&self) -> u64 {
                self.instruction
            }
            fn set_function(&mut self, name: &str, _base: u64, _parameter_size: u32) {
                self.has_name = !name.is_empty();
            }
            fn set_source_file(&mut self, _file: &str, _line: u32, _base: u64) {
                // Do nothing
            }
        }

        let mut frame = DummyFrame {
            instruction: instruction as u64,
            has_name: false,
        };

        if symbol_provider
            .fill_symbol(module, &mut frame)
            .await
            .is_ok()
        {
            frame.has_name
        } else {
            // If the symbol provider returns an Error, this means that we
            // didn't have any symbols for the *module*. Just assume the
            // instruction is valid in this case so that scanning works
            // when we have no symbols.
            true
        }
    } else {
        // We couldn't even map this address to a module. Reject the pointer
        // so that we have *some* way to distinguish "normal" pointers
        // from instruction address.
        //
        // FIXME: this will reject any pointer into JITed code which otherwise
        // isn't part of a normal well-defined module. We can potentially use
        // MemoryInfoListStream (windows) and /proc/self/maps (linux) to refine
        // this analysis and allow scans to walk through JITed code.
        false
    }
}

#[cfg(test)]
mod amd64_unittest;
#[cfg(test)]
mod arm64_unittest;
#[cfg(test)]
mod arm_unittest;
#[cfg(test)]
mod x86_unittest;<|MERGE_RESOLUTION|>--- conflicted
+++ resolved
@@ -222,20 +222,10 @@
         let mut maybe_frame = Some(StackFrame::from_context(ctx, FrameTrust::Context));
         while let Some(mut frame) = maybe_frame {
             fill_source_line_info(&mut frame, modules, symbol_provider).await;
-<<<<<<< HEAD
             match frame.function_name.as_ref() {
-                Some(name) => trace!("unwind: unwinding {}", name),
-                None => trace!("unwind: unwinding 0x{:016x}", frame.instruction),
+                Some(name) => trace!("unwinding {}", name),
+                None => trace!("unwinding 0x{:016x}", frame.instruction),
             }
-=======
-            trace!(
-                "unwinding {}",
-                frame
-                    .function_name
-                    .clone()
-                    .unwrap_or_else(|| format!("0x{:08x}", frame.instruction))
-            );
->>>>>>> e0f8b5a7
             frames.push(frame);
             let callee_frame = &frames.last().unwrap();
             let grand_callee_frame = frames.len().checked_sub(2).and_then(|idx| frames.get(idx));
